[package]
name = "talpid-types"
version = "0.1.0"
authors = ["Mullvad VPN <admin@mullvad.net>"]
description = "Common base structures for talpid"
license = "GPL-3.0"
edition = "2018"

[dependencies]
serde = { version = "1.0", features = ["derive"] }
ipnetwork = "0.14"
base64 = "0.10"
hex = "0.3"
log = "0.4"
x25519-dalek = { version = "0.4.5", features = [ "std", "u64_backend" ], default-features = false }
<<<<<<< HEAD
rand = "0.6"

curl = "0.4"
duct = "0.12"
serde_json = "1.0"
uuid = { version = "0.7", features = ["v4"] }
=======
rand = "0.7"
>>>>>>> bb46715a
<|MERGE_RESOLUTION|>--- conflicted
+++ resolved
@@ -13,13 +13,9 @@
 hex = "0.3"
 log = "0.4"
 x25519-dalek = { version = "0.4.5", features = [ "std", "u64_backend" ], default-features = false }
-<<<<<<< HEAD
-rand = "0.6"
+rand = "0.7"
 
 curl = "0.4"
 duct = "0.12"
 serde_json = "1.0"
-uuid = { version = "0.7", features = ["v4"] }
-=======
-rand = "0.7"
->>>>>>> bb46715a
+uuid = { version = "0.7", features = ["v4"] }