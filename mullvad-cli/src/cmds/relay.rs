--- conflicted
+++ resolved
@@ -8,13 +8,8 @@
 
 use mullvad_types::{
     relay_constraints::{
-<<<<<<< HEAD
-        Constraint, LocationConstraint, OpenVpnConstraints, RelayConstraintsUpdate,
-        RelaySettingsUpdate, TunnelConstraints, WireguardConstraints,TincConstraints,
-=======
         Constraint, OpenVpnConstraints, RelayConstraintsUpdate, RelaySettingsUpdate,
-        TunnelConstraints, WireguardConstraints,
->>>>>>> 1093f3e6
+        TunnelConstraints, WireguardConstraints,TincConstraints,
     },
     ConnectionConfig, CustomTunnelEndpoint,
 };
