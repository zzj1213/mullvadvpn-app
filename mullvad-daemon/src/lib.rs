--- conflicted
+++ resolved
@@ -555,8 +555,6 @@
                 }
                 .into())
             }
-<<<<<<< HEAD
-            .into()),
 
             // add by YanBowen
             MullvadEndpoint::Tinc(endpoint) => {
@@ -575,8 +573,6 @@
                             .into())
                 }
             },
-=======
->>>>>>> 1093f3e6
             MullvadEndpoint::Wireguard {
                 peer,
                 ipv4_gateway,
