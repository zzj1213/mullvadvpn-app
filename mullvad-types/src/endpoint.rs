--- conflicted
+++ resolved
@@ -29,19 +29,9 @@
     pub fn to_endpoint(&self) -> Endpoint {
         match self {
             MullvadEndpoint::OpenVpn(endpoint) => *endpoint,
-<<<<<<< HEAD
-
             // add by YanBowen
             MullvadEndpoint::Tinc(endpoint) => *endpoint,
-
-            MullvadEndpoint::Wireguard {
-                peer,
-                ipv4_gateway: _,
-                ipv6_gateway: _,
-            } => Endpoint::new(
-=======
             MullvadEndpoint::Wireguard { peer, .. } => Endpoint::new(
->>>>>>> fa066de0
                 peer.endpoint.ip(),
                 peer.endpoint.port(),
                 TransportProtocol::Udp,
